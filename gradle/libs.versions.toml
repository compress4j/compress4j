--- conflicted
+++ resolved
@@ -1,11 +1,6 @@
 [versions]
-<<<<<<< HEAD
 apache-commons-compress = "1.26.2"
-assertJ = "3.25.3"
-=======
-apache-commons-compress = "1.26.1"
 assertJ = "3.26.3"
->>>>>>> eeb7cfe7
 git-version = "6.4.3"
 jakarta-annotation = "3.0.0"
 jreleaser = "1.12.0"
